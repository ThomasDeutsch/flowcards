module.exports = {
  preset: 'ts-jest',
<<<<<<< HEAD
  testEnvironment: 'node',
  runInBand: true,
  detectOpenHandles: true
=======
  testEnvironment: 'node'
>>>>>>> 124a3eec
};<|MERGE_RESOLUTION|>--- conflicted
+++ resolved
@@ -1,10 +1,4 @@
 module.exports = {
   preset: 'ts-jest',
-<<<<<<< HEAD
-  testEnvironment: 'node',
-  runInBand: true,
-  detectOpenHandles: true
-=======
   testEnvironment: 'node'
->>>>>>> 124a3eec
 };