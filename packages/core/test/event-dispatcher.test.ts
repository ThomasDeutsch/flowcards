--- conflicted
+++ resolved
@@ -132,14 +132,9 @@
     expect(progressedRequestThread).toBe(false);
 });
 
-<<<<<<< HEAD
-test("a pending event can not be dispatched", (done) => {
-    const waitingThread = flow(null, function* () {
-=======
 
 test("a pending event can not be dispatched", (done) => {
     const waitingThread = scenario(null, function* () {
->>>>>>> 124a3eec
         yield bp.askFor({name: 'A'});
     })
 
@@ -152,16 +147,8 @@
         enable(waitingThread());
         enable(requestingThread());
     }, ({event}) => {
-<<<<<<< HEAD
-        if(event('A')?.isPending) {
-            expect(event({name: 'A'}).isPending).toBeTruthy();
-            expect(event({name: 'A'}).dispatch).toBeUndefined();
-        } else {
-            done();
-=======
         if(event({name: 'A'}).isPending) {
             expect(event({name: 'A'}).dispatch).toBeUndefined();
->>>>>>> 124a3eec
         }
     });
 });
