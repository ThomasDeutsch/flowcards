--- conflicted
+++ resolved
@@ -255,13 +255,8 @@
         progressedRequestThread = true;
     })
 
-<<<<<<< HEAD
-    const blockingThread = flow(null, function* () {
-        yield bp.block("AX"); // block all AX-events
-=======
     const blockingThread = scenario(null, function* () {
         yield bp.block("AX");
->>>>>>> 124a3eec
     })
 
     testScenarios((enable) => {
@@ -344,13 +339,8 @@
 test("if a thread has multiple requests, the first gets selected", () => {
     let requestProgressed = false;
 
-<<<<<<< HEAD
-    const requestingThread = flow({name: 'thread1'}, function*() {
-        const [event] = yield [bp.request({name: 'A', key: 1}), bp.request({name: 'A', key: 3}), bp.request({name: 'A', key: 4})];
-=======
     const requestingThread = scenario({id: 'thread1'}, function*() {
         const [event, type] = yield [bp.request({name: 'A', key: 1}), bp.request({name: 'A', key: 3}), bp.request({name: 'A', key: 4})];
->>>>>>> 124a3eec
         expect(event.key).toEqual(1);
         requestProgressed = true;
     });
