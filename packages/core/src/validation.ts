--- conflicted
+++ resolved
@@ -33,17 +33,8 @@
     optional: BidValidationResult[];
 }
 
-<<<<<<< HEAD
-export function validate(activeBidsByType: BidsByType, event: EventId, payload: any): ValidationResult | undefined {
+export function validate(activeBidsByType: BidsByType, event: EventId, payload: any): ValidationResult {
     const bids = activeBidsByType[BidType.askFor]?.get(event);
-    if(bids === undefined) return undefined;
-    const blocks = getMatchingBids(activeBidsByType, [BidType.block], event);
-    const guardedBlocks = getMatchingBids(activeBidsByType, [BidType.guardedBlock], event);
-    const ons = getMatchingBids(activeBidsByType, [BidType.on], event);
-=======
-export function validate(activeBidsByType: BidsByType, event: EventId, payload: any): ValidationResult {
-    const bids = activeBidsByType[BidType.wait]?.get(event);
->>>>>>> ba9a9bfa
     const validationResult: ValidationResult = {
         isValid: false,
         required: [[]],
