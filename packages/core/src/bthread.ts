--- conflicted
+++ resolved
@@ -1,297 +1,292 @@
-import { Action, ActionType } from './action';
-import { Bid, BidType, BThreadBids, getBidsForBThread } from './bid';
-import { EventMap, EventId, toEventId, sameEventId } from './event-map';
-import { setEventCache, CachedItem } from './event-cache';
-import * as utils from './utils';
-import { ExtendContext } from './extend-context';
-import { BThreadMap } from './bthread-map';
-import { Logger, ScaffoldingResultType } from './logger';
-import { BThreadGenerator, BThreadGeneratorFunction, ScenarioInfo } from './scenario';
-import { SingleActionDispatch } from '.';
-
-export type BThreadKey = string | number;
-export type BThreadId = {name: string; key?: BThreadKey};
-type BThreadProps = Record<string, any>;
-
-export interface BThreadContext {
-    key?: BThreadKey;
-    section: (newValue: string) => void;
-    clearSection: () => void;
-    isPending: (event: string | EventId) => boolean;
-}
-
-export interface PendingEventInfo {
-    eventId: EventId;
-    bThreadId: BThreadId;
-    actionId: number | null;
-    isExtend: boolean;
-}
-
-export interface BThreadState {
-    id: BThreadId;
-    section?: string;
-    bids?: Record<BidType, EventMap<Bid>>;
-    pending: EventMap<PendingEventInfo>;
-    destroyOnDisable?: boolean;
-    isCompleted: boolean;
-    description?: string;
-    orderIndex: number;
-    isAutoRepeat?: boolean;
-    completeCount: number;
-    progressionCount: number;
-    cancelledPending: EventMap<PendingEventInfo>;
-}
-
-export class BThread {
-    public readonly idString: string;
-    public readonly id: BThreadId;
-    private readonly _singleActionDispatch: SingleActionDispatch;
-    private readonly _generatorFunction: BThreadGeneratorFunction;
-    private readonly _logger: Logger;
-    private _currentProps: BThreadProps;
-    private _thread: BThreadGenerator;
-    private _currentBids?: BThreadBids;
-    public get currentBids(): BThreadBids | undefined { return this._currentBids; }
-    private _nextBid?: any;
-    public set orderIndex(val: number) { this._state.orderIndex = val; }
-    private _pendingRequests: EventMap<PendingEventInfo> = new EventMap();
-    private _pendingExtends: EventMap<PendingEventInfo> = new EventMap();
-    private _state: BThreadState;
-    public get state(): BThreadState { return this._state; }
-
-    public constructor(id: BThreadId, scenarioInfo: ScenarioInfo, orderIndex: number, generatorFunction: BThreadGeneratorFunction, props: BThreadProps, singleActionDispatch: SingleActionDispatch, logger: Logger) {
-        this.id = id;
-        this._state = {
-            id: id,
-            orderIndex: orderIndex,
-            destroyOnDisable: scenarioInfo.destroyOnDisable,
-            cancelledPending: new EventMap(),
-            description: scenarioInfo.description,
-            isAutoRepeat: scenarioInfo.autoRepeat,
-            completeCount: 0,
-            section: undefined,
-            pending: new EventMap(),
-            isCompleted: false,
-            progressionCount: -1 // not counting the initial progression
-        };
-        this.idString = BThreadMap.toIdString(id);
-        this._singleActionDispatch = singleActionDispatch;
-        this._generatorFunction = generatorFunction.bind(this._getBThreadContext());
-        this._currentProps = props;
-        this._thread = this._generatorFunction(this._currentProps);
-        this._logger = logger;
-        this._processNextBid();
-    }
-
-     // --- private
-
-     private _getBThreadContext(): BThreadContext {
-        const section = (value?: string) => {
-            if(!value) this._state.section = undefined;
-            this._state.section = value;
-        }
-        const removeSection = () => {
-            this._state.section = undefined;
-        }
-        return {
-            key: this._state.id.key,
-            section: section,
-            clearSection: removeSection,
-            isPending: (event: string | EventId) => this._state.pending.has(toEventId(event)),
-        };
-    }
-
-    private _cancelPendingRequests(eventId?: EventId) {
-        this._state.cancelledPending.clear();
-        this._pendingRequests.forEach((id, pendingEventInfo) => {
-            if(eventId === undefined || !sameEventId(eventId, id)) {
-                this._state.cancelledPending.set(id, pendingEventInfo);
-                this._pendingRequests.deleteSingle(id);
-            }
-        })
-    }
-
-    private _setCurrentBids() {
-        this._state.pending = this._pendingRequests.clone().merge(this._pendingExtends);
-        this._currentBids = getBidsForBThread(this.id, this._nextBid, this._state.pending);
-        this._state.bids = this._currentBids;
-    }
-
-    private _processNextBid(returnValue?: any): void {
-        const next = this._thread.next(returnValue); // progress BThread to next bid
-        this._state.progressionCount++;
-        if (next.done && this._state.isAutoRepeat) {
-            this._resetBThread(this._currentProps);
-            this._state.completeCount++;
-            return;
-        } else if (next.done) {
-            this._state.isCompleted = true;
-            this._state.completeCount++;
-            delete this._state.section;
-            delete this._nextBid;
-            delete this._currentBids;
-        } else {
-            this._nextBid = next.value;
-        }
-        this._setCurrentBids();
-    }
-
-    private _progressBThread(eventId: EventId, payload: any, isReject = false): void { 
-        let returnVal;
-        if(!isReject) {
-            returnVal = Array.isArray(this._nextBid) ? [eventId, payload] : payload;
-        }
-        this._pendingRequests.clear();
-        this._processNextBid(returnVal);
-    }
-
-    private _deletePending(action: Action): boolean {
-        if(action.resolve?.isResolvedExtend) {
-            return this._pendingExtends.deleteSingle(action.eventId);
-        }
-        else {
-            return this._pendingRequests.deleteSingle(action.eventId);
-        }
-    }
-
-    private _resetBThread(props: BThreadProps) {
-        this._pendingExtends = new EventMap();
-        this._currentProps = props;
-        this._state.isCompleted = false;
-        this._state.progressionCount = -1;
-        delete this._state.section;
-        this._thread = this._generatorFunction(this._currentProps);
-        this._cancelPendingRequests();
-        this._processNextBid(); // progress BThread
-    }
-
-    // --- public
-<<<<<<< HEAD
-    // eslint-disable-next-line @typescript-eslint/explicit-module-boundary-types
-    public resetOnPropsChange(nextProps: any): boolean {
-=======
-
-    public resetOnPropsChange(nextProps: BThreadProps): boolean {
->>>>>>> 124a3eec
-        const changedPropNames = utils.getChangedProps(this._currentProps, nextProps);
-        if (changedPropNames === undefined) return false;
-        this._state.completeCount = 0;
-        this._resetBThread(nextProps);
-        return true;
-    }
-
-    public addPendingEvent(action: Action, isExtendPromise: boolean): void {
-        const eventInfo: PendingEventInfo = {
-            bThreadId: action.bThreadId || this.id,
-            eventId: action.eventId,
-            actionId: action.id,
-            isExtend: isExtendPromise
-        }    
-        if(isExtendPromise) {
-            this._pendingExtends.set(action.eventId, eventInfo);
-        } else {
-            this._pendingRequests.set(action.eventId, eventInfo);
-        }
-        this._setCurrentBids();
-        const startTime = new Date().getTime();
-        this._logger.logBThreadNewPending(this.id, { type: action.bidType!, bThreadId: action.bThreadId, eventId: action.eventId}, this._state);
-        action.payload.then((data: any): void => {
-            if(!this._thread) return; // thread was deleted
-            const pendingEventInfo = isExtendPromise ? this._pendingExtends.get(action.eventId) : this._pendingRequests.get(action.eventId);
-            if(pendingEventInfo === undefined || pendingEventInfo.actionId === null) return;
-            if(pendingEventInfo.actionId !== action.id) return;
-            if (pendingEventInfo.actionId === action.id) {
-                if(!isExtendPromise) this._cancelPendingRequests(pendingEventInfo.eventId);
-                const requestDuration = new Date().getTime() - startTime;
-                this._singleActionDispatch({
-                    id: action.resolveActionId || null, 
-                    type: ActionType.resolve,
-                    bThreadId: this.id,
-                    eventId: action.eventId,
-                    bidType: action.bidType,
-                    payload: data,
-                    resolve: {
-                        isResolvedExtend: isExtendPromise,
-                        requestLoopIndex: action.id!,
-                        requestDuration: requestDuration
-                    }
-                });
-            }
-        }).catch((e: Error): void => {
-            if(!this._thread) return; // was deleted
-            const pendingEventInfo = this.state.pending.get(action.eventId);
-            if (pendingEventInfo?.actionId === action.id) {
-                const requestDuration = new Date().getTime() - startTime;
-                this._singleActionDispatch({
-                    id: action.resolveActionId || null,
-                    type: ActionType.reject,
-                    bThreadId: this.id,
-                    eventId: action.eventId,
-                    bidType: action.bidType,
-                    payload: e,
-                    resolve: {
-                        isResolvedExtend: isExtendPromise,
-                        requestLoopIndex: action.id!,
-                        requestDuration: requestDuration
-                    }
-                });
-            }
-        });
-    }
-
-    public resolvePending(action: Action): boolean {
-        if(this._deletePending(action) === false) return false;
-        this._setCurrentBids();
-        return true;
-    }
-
-    public rejectPending(action: Action): void {
-        if(action.type !== ActionType.reject || action.resolve?.isResolvedExtend) return;
-        if(this._thread && this._thread.throw) {
-            this._thread.throw({event: action.eventId, error: action.payload});
-            this._cancelPendingRequests(action.eventId);
-            this._progressBThread(action.eventId, action.payload, true);
-            this._logger.logBThreadException(this.id, action.eventId, this._state);
-        }
-    }
-
-    public hasActiveBid(action: Action): boolean {
-        const bid = this._currentBids?.[action.bidType!]?.get(action.eventId);
-        if(!bid) return false;
-        return true;
-    }
-    
-    public progressRequest(eventCache: EventMap<CachedItem<any>>, action: Action): void {
-        const bidType = action.bidType;
-        if(bidType === undefined) return;
-        const bid = this._currentBids?.[bidType]?.get(action.eventId);
-        if(!bid) return;
-        if(bidType === BidType.set) {
-            setEventCache(eventCache, action.eventId, action.payload);
-        }
-        this._progressBThread(bid.eventId, action.payload);
-        this._logger.logBThreadProgress(this.id, bid, this._state);
-    }
-
-    public progressWait(bid: Bid, action: Action): void {
-        this._cancelPendingRequests(action.eventId);
-        this._progressBThread(bid.eventId, action.payload);
-        this._logger.logBThreadProgress(this.id, bid, this._state);
-    }
-
-    public progressExtend(action: Action, bid: Bid): ExtendContext {
-        const extendContext = new ExtendContext(action.payload);
-        this._cancelPendingRequests(action.eventId);
-        this._progressBThread(bid.eventId, extendContext);
-        this._logger.logBThreadProgress(this.id, bid, this._state);
-        extendContext.createPromiseIfNotCompleted();
-        return extendContext;
-    }
-
-    public destroy(destroyOnReplay?: boolean): void {
-        this._pendingExtends.clear();
-        this._cancelPendingRequests();
-        this._logger.logScaffoldingResult(ScaffoldingResultType.destroyed, this.id);
-        if(destroyOnReplay) return;
-    }
+import { Action, ActionType } from './action';
+import { Bid, BidType, BThreadBids, getBidsForBThread } from './bid';
+import { EventMap, EventId, toEventId, sameEventId } from './event-map';
+import { setEventCache, CachedItem } from './event-cache';
+import * as utils from './utils';
+import { ExtendContext } from './extend-context';
+import { BThreadMap } from './bthread-map';
+import { Logger, ScaffoldingResultType } from './logger';
+import { BThreadGenerator, BThreadGeneratorFunction, ScenarioInfo } from './scenario';
+import { SingleActionDispatch } from '.';
+
+export type BThreadKey = string | number;
+export type BThreadId = {name: string; key?: BThreadKey};
+type BThreadProps = Record<string, any>;
+
+export interface BThreadContext {
+    key?: BThreadKey;
+    section: (newValue: string) => void;
+    clearSection: () => void;
+    isPending: (event: string | EventId) => boolean;
+}
+
+export interface PendingEventInfo {
+    eventId: EventId;
+    bThreadId: BThreadId;
+    actionId: number | null;
+    isExtend: boolean;
+}
+
+export interface BThreadState {
+    id: BThreadId;
+    section?: string;
+    bids?: Record<BidType, EventMap<Bid>>;
+    pending: EventMap<PendingEventInfo>;
+    destroyOnDisable?: boolean;
+    isCompleted: boolean;
+    description?: string;
+    orderIndex: number;
+    isAutoRepeat?: boolean;
+    completeCount: number;
+    progressionCount: number;
+    cancelledPending: EventMap<PendingEventInfo>;
+}
+
+export class BThread {
+    public readonly idString: string;
+    public readonly id: BThreadId;
+    private readonly _singleActionDispatch: SingleActionDispatch;
+    private readonly _generatorFunction: BThreadGeneratorFunction;
+    private readonly _logger: Logger;
+    private _currentProps: BThreadProps;
+    private _thread: BThreadGenerator;
+    private _currentBids?: BThreadBids;
+    public get currentBids(): BThreadBids | undefined { return this._currentBids; }
+    private _nextBid?: any;
+    public set orderIndex(val: number) { this._state.orderIndex = val; }
+    private _pendingRequests: EventMap<PendingEventInfo> = new EventMap();
+    private _pendingExtends: EventMap<PendingEventInfo> = new EventMap();
+    private _state: BThreadState;
+    public get state(): BThreadState { return this._state; }
+
+    public constructor(id: BThreadId, scenarioInfo: ScenarioInfo, orderIndex: number, generatorFunction: BThreadGeneratorFunction, props: BThreadProps, singleActionDispatch: SingleActionDispatch, logger: Logger) {
+        this.id = id;
+        this._state = {
+            id: id,
+            orderIndex: orderIndex,
+            destroyOnDisable: scenarioInfo.destroyOnDisable,
+            cancelledPending: new EventMap(),
+            description: scenarioInfo.description,
+            isAutoRepeat: scenarioInfo.autoRepeat,
+            completeCount: 0,
+            section: undefined,
+            pending: new EventMap(),
+            isCompleted: false,
+            progressionCount: -1 // not counting the initial progression
+        };
+        this.idString = BThreadMap.toIdString(id);
+        this._singleActionDispatch = singleActionDispatch;
+        this._generatorFunction = generatorFunction.bind(this._getBThreadContext());
+        this._currentProps = props;
+        this._thread = this._generatorFunction(this._currentProps);
+        this._logger = logger;
+        this._processNextBid();
+    }
+
+     // --- private
+
+     private _getBThreadContext(): BThreadContext {
+        const section = (value?: string) => {
+            if(!value) this._state.section = undefined;
+            this._state.section = value;
+        }
+        const removeSection = () => {
+            this._state.section = undefined;
+        }
+        return {
+            key: this._state.id.key,
+            section: section,
+            clearSection: removeSection,
+            isPending: (event: string | EventId) => this._state.pending.has(toEventId(event)),
+        };
+    }
+
+    private _cancelPendingRequests(eventId?: EventId) {
+        this._state.cancelledPending.clear();
+        this._pendingRequests.forEach((id, pendingEventInfo) => {
+            if(eventId === undefined || !sameEventId(eventId, id)) {
+                this._state.cancelledPending.set(id, pendingEventInfo);
+                this._pendingRequests.deleteSingle(id);
+            }
+        })
+    }
+
+    private _setCurrentBids() {
+        this._state.pending = this._pendingRequests.clone().merge(this._pendingExtends);
+        this._currentBids = getBidsForBThread(this.id, this._nextBid, this._state.pending);
+        this._state.bids = this._currentBids;
+    }
+
+    private _processNextBid(returnValue?: any): void {
+        const next = this._thread.next(returnValue); // progress BThread to next bid
+        this._state.progressionCount++;
+        if (next.done && this._state.isAutoRepeat) {
+            this._resetBThread(this._currentProps);
+            this._state.completeCount++;
+            return;
+        } else if (next.done) {
+            this._state.isCompleted = true;
+            this._state.completeCount++;
+            delete this._state.section;
+            delete this._nextBid;
+            delete this._currentBids;
+        } else {
+            this._nextBid = next.value;
+        }
+        this._setCurrentBids();
+    }
+
+    private _progressBThread(eventId: EventId, payload: any, isReject = false): void { 
+        let returnVal;
+        if(!isReject) {
+            returnVal = Array.isArray(this._nextBid) ? [eventId, payload] : payload;
+        }
+        this._pendingRequests.clear();
+        this._processNextBid(returnVal);
+    }
+
+    private _deletePending(action: Action): boolean {
+        if(action.resolve?.isResolvedExtend) {
+            return this._pendingExtends.deleteSingle(action.eventId);
+        }
+        else {
+            return this._pendingRequests.deleteSingle(action.eventId);
+        }
+    }
+
+    private _resetBThread(props: BThreadProps) {
+        this._pendingExtends = new EventMap();
+        this._currentProps = props;
+        this._state.isCompleted = false;
+        this._state.progressionCount = -1;
+        delete this._state.section;
+        this._thread = this._generatorFunction(this._currentProps);
+        this._cancelPendingRequests();
+        this._processNextBid(); // progress BThread
+    }
+
+    // --- public
+
+    public resetOnPropsChange(nextProps: BThreadProps): boolean {
+        const changedPropNames = utils.getChangedProps(this._currentProps, nextProps);
+        if (changedPropNames === undefined) return false;
+        this._state.completeCount = 0;
+        this._resetBThread(nextProps);
+        return true;
+    }
+
+    public addPendingEvent(action: Action, isExtendPromise: boolean): void {
+        const eventInfo: PendingEventInfo = {
+            bThreadId: action.bThreadId || this.id,
+            eventId: action.eventId,
+            actionId: action.id,
+            isExtend: isExtendPromise
+        }    
+        if(isExtendPromise) {
+            this._pendingExtends.set(action.eventId, eventInfo);
+        } else {
+            this._pendingRequests.set(action.eventId, eventInfo);
+        }
+        this._setCurrentBids();
+        const startTime = new Date().getTime();
+        this._logger.logBThreadNewPending(this.id, { type: action.bidType!, bThreadId: action.bThreadId, eventId: action.eventId}, this._state);
+        action.payload.then((data: any): void => {
+            if(!this._thread) return; // thread was deleted
+            const pendingEventInfo = isExtendPromise ? this._pendingExtends.get(action.eventId) : this._pendingRequests.get(action.eventId);
+            if(pendingEventInfo === undefined || pendingEventInfo.actionId === null) return;
+            if(pendingEventInfo.actionId !== action.id) return;
+            if (pendingEventInfo.actionId === action.id) {
+                if(!isExtendPromise) this._cancelPendingRequests(pendingEventInfo.eventId);
+                const requestDuration = new Date().getTime() - startTime;
+                this._singleActionDispatch({
+                    id: action.resolveActionId || null, 
+                    type: ActionType.resolve,
+                    bThreadId: this.id,
+                    eventId: action.eventId,
+                    bidType: action.bidType,
+                    payload: data,
+                    resolve: {
+                        isResolvedExtend: isExtendPromise,
+                        requestLoopIndex: action.id!,
+                        requestDuration: requestDuration
+                    }
+                });
+            }
+        }).catch((e: Error): void => {
+            if(!this._thread) return; // was deleted
+            const pendingEventInfo = this.state.pending.get(action.eventId);
+            if (pendingEventInfo?.actionId === action.id) {
+                const requestDuration = new Date().getTime() - startTime;
+                this._singleActionDispatch({
+                    id: action.resolveActionId || null,
+                    type: ActionType.reject,
+                    bThreadId: this.id,
+                    eventId: action.eventId,
+                    bidType: action.bidType,
+                    payload: e,
+                    resolve: {
+                        isResolvedExtend: isExtendPromise,
+                        requestLoopIndex: action.id!,
+                        requestDuration: requestDuration
+                    }
+                });
+            }
+        });
+    }
+
+    public resolvePending(action: Action): boolean {
+        if(this._deletePending(action) === false) return false;
+        this._setCurrentBids();
+        return true;
+    }
+
+    public rejectPending(action: Action): void {
+        if(action.type !== ActionType.reject || action.resolve?.isResolvedExtend) return;
+        if(this._thread && this._thread.throw) {
+            this._thread.throw({event: action.eventId, error: action.payload});
+            this._cancelPendingRequests(action.eventId);
+            this._progressBThread(action.eventId, action.payload, true);
+            this._logger.logBThreadException(this.id, action.eventId, this._state);
+        }
+    }
+
+    public hasActiveBid(action: Action): boolean {
+        const bid = this._currentBids?.[action.bidType!]?.get(action.eventId);
+        if(!bid) return false;
+        return true;
+    }
+    
+    public progressRequest(eventCache: EventMap<CachedItem<any>>, action: Action): void {
+        const bidType = action.bidType;
+        if(bidType === undefined) return;
+        const bid = this._currentBids?.[bidType]?.get(action.eventId);
+        if(!bid) return;
+        if(bidType === BidType.set) {
+            setEventCache(eventCache, action.eventId, action.payload);
+        }
+        this._progressBThread(bid.eventId, action.payload);
+        this._logger.logBThreadProgress(this.id, bid, this._state);
+    }
+
+    public progressWait(bid: Bid, action: Action): void {
+        this._cancelPendingRequests(action.eventId);
+        this._progressBThread(bid.eventId, action.payload);
+        this._logger.logBThreadProgress(this.id, bid, this._state);
+    }
+
+    public progressExtend(action: Action, bid: Bid): ExtendContext {
+        const extendContext = new ExtendContext(action.payload);
+        this._cancelPendingRequests(action.eventId);
+        this._progressBThread(bid.eventId, extendContext);
+        this._logger.logBThreadProgress(this.id, bid, this._state);
+        extendContext.createPromiseIfNotCompleted();
+        return extendContext;
+    }
+
+    public destroy(destroyOnReplay?: boolean): void {
+        this._pendingExtends.clear();
+        this._cancelPendingRequests();
+        this._logger.logScaffoldingResult(ScaffoldingResultType.destroyed, this.id);
+        if(destroyOnReplay) return;
+    }
 }