--- conflicted
+++ resolved
@@ -12,25 +12,14 @@
     "pub": "lerna publish"
   },
   "devDependencies": {
-<<<<<<< HEAD
-    "@types/jest": "^26.0.18",
-=======
     "@types/jest": "^26.0.19",
->>>>>>> 124a3eec
     "@typescript-eslint/eslint-plugin": "^4.9.1",
     "@typescript-eslint/parser": "^4.9.1",
     "eslint": "^7.15.0",
     "eslint-config-standard": "^16.0.2",
-<<<<<<< HEAD
-    "jest": "^26.4.4",
-    "lerna": "^3.22.1",
-    "ts-jest": "^26.4.4",
-    "typescript": "^4.1.2"
-=======
     "jest": "^26.6.3",
     "lerna": "^3.22.1",
     "ts-jest": "^26.4.4",
     "typescript": "^4.1.3"
->>>>>>> 124a3eec
   }
 }